--- conflicted
+++ resolved
@@ -10,34 +10,9 @@
 from matplotlib import pyplot as plt
 from torch import nn
 
-<<<<<<< HEAD
-from fish_speech.models.vqgan.losses import (
-    MultiResolutionSTFTLoss,
-    discriminator_loss,
-    feature_loss,
-    generator_loss,
-    kl_loss,
-)
-from fish_speech.models.vqgan.utils import plot_mel, sequence_mask, slice_segments
-
-
-@dataclass
-class VQEncodeResult:
-    features: torch.Tensor
-    indices: torch.Tensor
-    loss: torch.Tensor
-    feature_lengths: torch.Tensor
-
-
-@dataclass
-class VQDecodeResult:
-    mels: torch.Tensor
-    audios: Optional[torch.Tensor] = None
-=======
 from fish_speech.models.vqgan.modules.discriminator import Discriminator
 from fish_speech.models.vqgan.modules.wavenet import WaveNet
 from fish_speech.models.vqgan.utils import avg_with_mask, plot_mel, sequence_mask
->>>>>>> d9f42acd
 
 
 class VQGAN(L.LightningModule):
@@ -45,19 +20,6 @@
         self,
         optimizer: Callable,
         lr_scheduler: Callable,
-<<<<<<< HEAD
-        generator: nn.Module,
-        discriminator: nn.Module,
-        mel_transform: nn.Module,
-        spec_transform: nn.Module,
-        hop_length: int = 640,
-        sample_rate: int = 32000,
-        freeze_discriminator: bool = False,
-        weight_mel: float = 45,
-        weight_kl: float = 0.1,
-        weight_vq: float = 1.0,
-        weight_aux_mel: float = 20.0,
-=======
         encoder: WaveNet,
         quantizer: nn.Module,
         decoder: WaveNet,
@@ -70,7 +32,6 @@
         weight_mel: float = 1.0,
         sampling_rate: int = 44100,
         freeze_encoder: bool = False,
->>>>>>> d9f42acd
     ):
         super().__init__()
 
@@ -78,24 +39,6 @@
         self.optimizer_builder = optimizer
         self.lr_scheduler_builder = lr_scheduler
 
-<<<<<<< HEAD
-        # Generator and discriminator
-        self.generator = generator
-        self.discriminator = discriminator
-        self.mel_transform = mel_transform
-        self.spec_transform = spec_transform
-        self.freeze_discriminator = freeze_discriminator
-
-        # Loss weights
-        self.weight_mel = weight_mel
-        self.weight_kl = weight_kl
-        self.weight_vq = weight_vq
-        self.weight_aux_mel = weight_aux_mel
-
-        # Other parameters
-        self.hop_length = hop_length
-        self.sampling_rate = sample_rate
-=======
         # Modules
         self.encoder = encoder
         self.quantizer = quantizer
@@ -107,7 +50,6 @@
 
         # A simple linear layer to project quality to condition channels
         self.quality_projection = nn.Linear(1, 768)
->>>>>>> d9f42acd
 
         # Freeze vocoder
         for param in self.vocoder.parameters():
@@ -134,11 +76,6 @@
 
         self.automatic_optimization = False
 
-<<<<<<< HEAD
-    def configure_optimizers(self):
-        # Need two optimizers and two schedulers
-        optimizer_generator = self.optimizer_builder(self.generator.parameters())
-=======
     def on_save_checkpoint(self, checkpoint):
         # Do not save vocoder
         state_dict = checkpoint["state_dict"]
@@ -155,7 +92,6 @@
                 self.quality_projection.parameters(),
             )
         )
->>>>>>> d9f42acd
         optimizer_discriminator = self.optimizer_builder(
             self.discriminator.parameters()
         )
@@ -191,58 +127,6 @@
         audios = audios[:, None, :]
 
         with torch.no_grad():
-<<<<<<< HEAD
-            gt_mels = self.mel_transform(audios)
-            gt_specs = self.spec_transform(audios)
-
-        spec_lengths = audio_lengths // self.hop_length
-        spec_masks = torch.unsqueeze(
-            sequence_mask(spec_lengths, gt_mels.shape[2]), 1
-        ).to(gt_mels.dtype)
-        (
-            fake_audios,
-            ids_slice,
-            y_mask,
-            y_mask,
-            (z, z_p, m_p, logs_p, m_q, logs_q),
-            loss_vq,
-            decoded_aux_mels,
-        ) = self.generator(gt_specs, spec_lengths)
-
-        gt_mels = slice_segments(gt_mels, ids_slice, self.generator.segment_size)
-        decoded_aux_mels = slice_segments(
-            decoded_aux_mels, ids_slice, self.generator.segment_size
-        )
-        spec_masks = slice_segments(spec_masks, ids_slice, self.generator.segment_size)
-        audios = slice_segments(
-            audios,
-            ids_slice * self.hop_length,
-            self.generator.segment_size * self.hop_length,
-        )
-        fake_mels = self.mel_transform(fake_audios.squeeze(1))
-
-        assert (
-            audios.shape == fake_audios.shape
-        ), f"{audios.shape} != {fake_audios.shape}"
-
-        # Discriminator
-        if self.freeze_discriminator is False:
-            y_d_hat_r, y_d_hat_g, _, _ = self.discriminator(
-                audios, fake_audios.detach()
-            )
-
-            with torch.autocast(device_type=audios.device.type, enabled=False):
-                loss_disc, _, _ = discriminator_loss(y_d_hat_r, y_d_hat_g)
-
-            self.log(
-                f"train/discriminator/loss",
-                loss_disc,
-                on_step=True,
-                on_epoch=False,
-                prog_bar=False,
-                logger=True,
-                sync_dist=True,
-=======
             encoded_mels = self.encode_mel_transform(audios)
             gt_mels = self.gt_mel_transform(audios)
             quality = ((gt_mels.mean(-1) > -8).sum(-1) - 90) / 10
@@ -270,7 +154,6 @@
             self.decoder(
                 torch.randn_like(vq_recon_features) * mel_masks_float_conv,
                 condition=vq_recon_features,
->>>>>>> d9f42acd
             )
             * mel_masks_float_conv
         )
@@ -282,19 +165,10 @@
             mel_masks_float_conv, size=(real_logits.shape[2],), mode="nearest"
         )
 
-<<<<<<< HEAD
-        # Adv Loss
-        y_d_hat_r, y_d_hat_g, _, _ = self.discriminator(audios, fake_audios)
-
-        # Adversarial Loss
-        with torch.autocast(device_type=audios.device.type, enabled=False):
-            loss_adv, _ = generator_loss(y_d_hat_g)
-=======
         loss_real = avg_with_mask((real_logits - 1) ** 2, d_mask)
         loss_fake = avg_with_mask(fake_logits**2, d_mask)
 
         loss_d = loss_real + loss_fake
->>>>>>> d9f42acd
 
         self.log(
             "train/discriminator/loss",
@@ -305,10 +179,6 @@
             logger=True,
         )
 
-<<<<<<< HEAD
-        with torch.autocast(device_type=audios.device.type, enabled=False):
-            loss_fm = feature_loss(y_d_hat_r, y_d_hat_g)
-=======
         # Discriminator backward
         optim_d.zero_grad()
         self.manual_backward(loss_d)
@@ -342,7 +212,6 @@
             + self.weight_mel * loss_mel
             + self.weight_adv * loss_adv
         )
->>>>>>> d9f42acd
 
         # Log losses
         self.log(
@@ -353,16 +222,6 @@
             prog_bar=True,
             logger=True,
         )
-<<<<<<< HEAD
-
-        with torch.autocast(device_type=audios.device.type, enabled=False):
-            loss_mel = F.l1_loss(gt_mels * spec_masks, fake_mels * spec_masks)
-            loss_aux_mel = F.l1_loss(
-                gt_mels * spec_masks, decoded_aux_mels * spec_masks
-            )
-
-=======
->>>>>>> d9f42acd
         self.log(
             "train/generator/loss_vq",
             loss_vq,
@@ -372,52 +231,13 @@
             logger=True,
         )
         self.log(
-<<<<<<< HEAD
-            "train/generator/loss_aux_mel",
-            loss_aux_mel,
+            "train/generator/loss_mel",
+            loss_mel,
             on_step=True,
             on_epoch=False,
             prog_bar=False,
             logger=True,
-            sync_dist=True,
-        )
-
-        self.log(
-            "train/generator/loss_vq",
-            loss_vq,
-=======
-            "train/generator/loss_mel",
-            loss_mel,
->>>>>>> d9f42acd
-            on_step=True,
-            on_epoch=False,
-            prog_bar=False,
-            logger=True,
-        )
-<<<<<<< HEAD
-
-        loss_kl = kl_loss(z_p, logs_q, m_p, logs_p, y_mask)
-
-        self.log(
-            "train/generator/loss_kl",
-            loss_kl,
-            on_step=True,
-            on_epoch=False,
-            prog_bar=False,
-            logger=True,
-            sync_dist=True,
-        )
-
-        loss = (
-            loss_mel * self.weight_mel
-            + loss_aux_mel * self.weight_aux_mel
-            + loss_vq * self.weight_vq
-            + loss_kl * self.weight_kl
-            + loss_adv
-            + loss_fm
-        )
-=======
->>>>>>> d9f42acd
+        )
         self.log(
             "train/generator/loss_adv",
             loss_adv,
@@ -427,11 +247,7 @@
             logger=True,
         )
 
-<<<<<<< HEAD
-        # Backward
-=======
         # Generator backward
->>>>>>> d9f42acd
         optim_g.zero_grad()
         self.manual_backward(loss)
         self.clip_gradients(
@@ -449,48 +265,6 @@
         audios = audios.float()
         audios = audios[:, None, :]
 
-<<<<<<< HEAD
-        gt_mels = self.mel_transform(audios)
-        gt_specs = self.spec_transform(audios)
-        spec_lengths = audio_lengths // self.hop_length
-        spec_masks = torch.unsqueeze(
-            sequence_mask(spec_lengths, gt_mels.shape[2]), 1
-        ).to(gt_mels.dtype)
-
-        prior_audios, _, _ = self.generator.infer(gt_specs, spec_lengths)
-        posterior_audios, _, _ = self.generator.infer_posterior(gt_specs, spec_lengths)
-        prior_mels = self.mel_transform(prior_audios.squeeze(1))
-        posterior_mels = self.mel_transform(posterior_audios.squeeze(1))
-
-        min_mel_length = min(
-            gt_mels.shape[-1], prior_mels.shape[-1], posterior_mels.shape[-1]
-        )
-        gt_mels = gt_mels[:, :, :min_mel_length]
-        prior_mels = prior_mels[:, :, :min_mel_length]
-        posterior_mels = posterior_mels[:, :, :min_mel_length]
-
-        prior_mel_loss = F.l1_loss(gt_mels * spec_masks, prior_mels * spec_masks)
-        posterior_mel_loss = F.l1_loss(
-            gt_mels * spec_masks, posterior_mels * spec_masks
-        )
-
-        self.log(
-            "val/prior_mel_loss",
-            prior_mel_loss,
-            on_step=False,
-            on_epoch=True,
-            prog_bar=False,
-            logger=True,
-            sync_dist=True,
-        )
-
-        self.log(
-            "val/posterior_mel_loss",
-            posterior_mel_loss,
-            on_step=False,
-            on_epoch=True,
-            prog_bar=False,
-=======
         encoded_mels = self.encode_mel_transform(audios)
         gt_mels = self.gt_mel_transform(audios)
 
@@ -531,52 +305,31 @@
             on_step=False,
             on_epoch=True,
             prog_bar=False,
->>>>>>> d9f42acd
             logger=True,
             sync_dist=True,
         )
 
-<<<<<<< HEAD
-=======
         recon_audios = self.vocoder(gt_mels)
         gen_aux_audios = self.vocoder(gen_aux_mels)
 
->>>>>>> d9f42acd
         # only log the first batch
         if batch_idx != 0:
             return
 
         for idx, (
-<<<<<<< HEAD
-            mel,
-            prior_mel,
-            posterior_mel,
-            audio,
-            prior_audio,
-            posterior_audio,
-=======
             gt_mel,
             gen_aux_mel,
             audio,
             gen_aux_audio,
             recon_audio,
->>>>>>> d9f42acd
             audio_len,
         ) in enumerate(
             zip(
                 gt_mels,
-<<<<<<< HEAD
-                prior_mels,
-                posterior_mels,
-                audios.detach().float(),
-                prior_audios.detach().float(),
-                posterior_audios.detach().float(),
-=======
                 gen_aux_mels,
                 audios.cpu().float(),
                 gen_aux_audios.cpu().float(),
                 recon_audios.cpu().float(),
->>>>>>> d9f42acd
                 audio_lengths,
             )
         ):
@@ -587,20 +340,10 @@
 
             image_mels = plot_mel(
                 [
-<<<<<<< HEAD
-                    prior_mel[:, :mel_len],
-                    posterior_mel[:, :mel_len],
-                    mel[:, :mel_len],
-                ],
-                [
-                    "Prior (VQ)",
-                    "Posterior (Reconstruction)",
-=======
                     gt_mel[:, :mel_len],
                     gen_aux_mel[:, :mel_len],
                 ],
                 [
->>>>>>> d9f42acd
                     "Ground-Truth",
                     "Auxiliary",
                 ],
@@ -617,16 +360,6 @@
                                 caption="gt",
                             ),
                             wandb.Audio(
-<<<<<<< HEAD
-                                prior_audio[0, :audio_len],
-                                sample_rate=self.sampling_rate,
-                                caption="prior",
-                            ),
-                            wandb.Audio(
-                                posterior_audio[0, :audio_len],
-                                sample_rate=self.sampling_rate,
-                                caption="posterior",
-=======
                                 gen_aux_audio[0, :audio_len],
                                 sample_rate=self.sampling_rate,
                                 caption="aux",
@@ -635,7 +368,6 @@
                                 recon_audio[0, :audio_len],
                                 sample_rate=self.sampling_rate,
                                 caption="recon",
->>>>>>> d9f42acd
                             ),
                         ],
                     },
@@ -654,106 +386,20 @@
                     sample_rate=self.sampling_rate,
                 )
                 self.logger.experiment.add_audio(
-<<<<<<< HEAD
-                    f"sample-{idx}/wavs/prior",
-                    prior_audio[0, :audio_len],
-=======
                     f"sample-{idx}/wavs/gen",
                     gen_aux_audio[0, :audio_len],
->>>>>>> d9f42acd
                     self.global_step,
                     sample_rate=self.sampling_rate,
                 )
                 self.logger.experiment.add_audio(
-<<<<<<< HEAD
-                    f"sample-{idx}/wavs/posterior",
-                    posterior_audio[0, :audio_len],
-=======
                     f"sample-{idx}/wavs/recon",
                     recon_audio[0, :audio_len],
->>>>>>> d9f42acd
                     self.global_step,
                     sample_rate=self.sampling_rate,
                 )
 
             plt.close(image_mels)
 
-<<<<<<< HEAD
-    # def encode(self, audios, audio_lengths=None):
-    #     if audio_lengths is None:
-    #         audio_lengths = torch.tensor(
-    #             [audios.shape[-1]] * audios.shape[0],
-    #             device=audios.device,
-    #             dtype=torch.long,
-    #         )
-
-    #     with torch.no_grad():
-    #         features = self.mel_transform(audios, sample_rate=self.sampling_rate)
-
-    #     feature_lengths = (
-    #         audio_lengths
-    #         / self.hop_length
-    #         # / self.vq.downsample
-    #     ).long()
-
-    #     # print(features.shape, feature_lengths.shape, torch.max(feature_lengths))
-
-    #     feature_masks = torch.unsqueeze(
-    #         sequence_mask(feature_lengths, features.shape[2]), 1
-    #     ).to(features.dtype)
-
-    #     features = (
-    #         gradient_checkpoint(
-    #             self.encoder, features, feature_masks, use_reentrant=False
-    #         )
-    #         * feature_masks
-    #     )
-    #     vq_features, indices, loss = self.vq(features, feature_masks)
-
-    #     return VQEncodeResult(
-    #         features=vq_features,
-    #         indices=indices,
-    #         loss=loss,
-    #         feature_lengths=feature_lengths,
-    #     )
-
-    # def calculate_audio_lengths(self, feature_lengths):
-    #     return feature_lengths * self.hop_length * self.vq.downsample
-
-    # def decode(
-    #     self,
-    #     indices=None,
-    #     features=None,
-    #     audio_lengths=None,
-    #     feature_lengths=None,
-    #     return_audios=False,
-    # ):
-    #     assert (
-    #         indices is not None or features is not None
-    #     ), "indices or features must be provided"
-    #     assert (
-    #         feature_lengths is not None or audio_lengths is not None
-    #     ), "feature_lengths or audio_lengths must be provided"
-
-    #     if audio_lengths is None:
-    #         audio_lengths = self.calculate_audio_lengths(feature_lengths)
-
-    #     mel_lengths = audio_lengths // self.hop_length
-    #     mel_masks = torch.unsqueeze(
-    #         sequence_mask(mel_lengths, torch.max(mel_lengths)), 1
-    #     ).float()
-
-    #     if indices is not None:
-    #         features = self.vq.decode(indices)
-
-    #     # Sample mels
-    #     decoded = gradient_checkpoint(self.decoder, features, use_reentrant=False)
-
-    #     return VQDecodeResult(
-    #         mels=decoded,
-    #         audios=self.generator(decoded) if return_audios else None,
-    #     )
-=======
     def encode(self, audios, audio_lengths):
         audios = audios.float()
 
@@ -793,5 +439,4 @@
         if return_audios:
             return self.vocoder(gen_mel)
 
-        return gen_mel
->>>>>>> d9f42acd
+        return gen_mel