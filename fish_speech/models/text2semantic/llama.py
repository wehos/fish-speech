import math
from dataclasses import dataclass
from typing import Optional

import torch
import torch.nn as nn
from einops import rearrange
from torch import Tensor
from torch.nn import functional as F
<<<<<<< HEAD
from transformers import LlamaModel, LlamaConfig
=======
from torch.utils.checkpoint import checkpoint
>>>>>>> 0fedc920


def find_multiple(n: int, k: int) -> int:
    if n % k == 0:
        return n
    return n + k - (n % k)


@dataclass
class BaseModelArgs:
    vocab_size: int = 32000
    n_layer: int = 32
    n_head: int = 32
    dim: int = 4096
    intermediate_size: int = None
    n_local_heads: int = -1
    head_dim: int = 64
    rope_base: float = 10000
    norm_eps: float = 1e-5
    max_seq_len: int = 2048
    dropout: float = 0.0

    # Codebook configs
    codebook_size: int = 160
    num_codebooks: int = 4
    num_in_codebooks: Optional[int] = None
    codebook_padding_idx: int = 0

    # Gradient checkpointing
    use_gradient_checkpointing: bool = True

    def __post_init__(self):
        if self.n_local_heads == -1:
            self.n_local_heads = self.n_head
        if self.intermediate_size is None:
            hidden_dim = 4 * self.dim
            n_hidden = int(2 * hidden_dim / 3)
            self.intermediate_size = find_multiple(n_hidden, 256)
        if self.num_in_codebooks is None:
            self.num_in_codebooks = self.num_codebooks
        self.head_dim = self.dim // self.n_head


@dataclass
class NaiveModelArgs(BaseModelArgs):
    pass


@dataclass
class DualARModelArgs(BaseModelArgs):
    n_fast_layer: int = 4


class KVCache(nn.Module):
    def __init__(
        self, max_batch_size, max_seq_len, n_heads, head_dim, dtype=torch.bfloat16
    ):
        super().__init__()
        cache_shape = (max_batch_size, n_heads, max_seq_len, head_dim)
        self.register_buffer("k_cache", torch.zeros(cache_shape, dtype=dtype))
        self.register_buffer("v_cache", torch.zeros(cache_shape, dtype=dtype))

    def update(self, input_pos, k_val, v_val):
        # input_pos: [S], k_val: [B, H, S, D]
        assert input_pos.shape[0] == k_val.shape[2]

        k_out = self.k_cache
        v_out = self.v_cache
        k_out[:, :, input_pos] = k_val
        v_out[:, :, input_pos] = v_val

        return k_out, v_out


@dataclass
class TransformerForwardResult:
    token_logits: Tensor
    codebook_logits: Tensor

<<<<<<< HEAD
class Transformer(nn.Module):
    def __init__(self, config: ModelArgs) -> None:
        super().__init__()
        self.config = config

        self.tok_embeddings = nn.Embedding(32000, config.dim)
        self.added_embeddings = nn.Embedding(config.vocab_size + config.codebook_size * config.num_in_codebooks - 32000, config.dim)
        
=======

@dataclass
class BaseTransformerForwardResult:
    logits: Tensor
    hidden_states: Tensor


class BaseTransformer(nn.Module):
    def __init__(self, config: BaseModelArgs) -> None:
        super().__init__()
        self.config = config

        # Slow transformer
        self.embeddings = nn.Embedding(
            config.vocab_size + config.codebook_size * config.num_in_codebooks,
            config.dim,
        )
>>>>>>> 0fedc920
        self.layers = nn.ModuleList(
            TransformerBlock(config, use_sdpa=True) for _ in range(config.n_layer)
        )
        self.norm = RMSNorm(config.dim, eps=config.norm_eps)
<<<<<<< HEAD
        self.output = nn.Linear(config.dim, 32000, bias=False)
        self.added_output = nn.Linear(config.dim, config.vocab_size + config.codebook_size * config.num_codebooks - 32000, bias=False)
=======
        self.output = nn.Linear(
            config.dim,
            config.vocab_size,
            bias=False,
        )
>>>>>>> 0fedc920

        self.register_buffer(
            "freqs_cis",
            precompute_freqs_cis(
                config.max_seq_len,
                config.dim // config.n_head,
                config.rope_base,
            ),
            persistent=False,
        )
        self.register_buffer(
            "causal_mask",
            torch.tril(
                torch.ones(
                    config.max_seq_len,
                    config.max_seq_len,
                    dtype=torch.bool,
                )
            ),
            persistent=False,
        )

        # For kv cache
        self.max_batch_size = -1
        self.max_seq_len = -1

    def embeddings(self, x):
        embeddings = torch.cat([self.tok_embeddings.weight, self.added_embeddings.weight], dim=0)
        return F.embedding(x, embeddings)

    def combined_output(self, hidden):
        original_output = self.output(hidden)
        new_output = self.added_output(hidden)
        return torch.cat([original_output, new_output], -1)

    def setup_caches(
        self, max_batch_size: int, max_seq_len: int, dtype: torch.dtype = torch.bfloat16
    ):
        if self.max_seq_len >= max_seq_len and self.max_batch_size >= max_batch_size:
            return

        head_dim = self.config.dim // self.config.n_head
        max_seq_len = find_multiple(max_seq_len, 8)
        self.max_seq_len = max_seq_len
        self.max_batch_size = max_batch_size

        for b in self.layers:
            b.attention.kv_cache = KVCache(
                max_batch_size,
                max_seq_len,
                self.config.n_local_heads,
                head_dim,
                dtype=dtype,
            )

    def embed(self, x: Tensor) -> Tensor:
        vocab_embeds = [self.embeddings(x[:, 0])]
        for i in range(self.config.num_in_codebooks):
            emb = self.embeddings(
                x[:, i + 1] + i * self.config.codebook_size + self.config.vocab_size
            )
            emb[x[:, i + 1] == self.config.codebook_padding_idx] = 0
            vocab_embeds.append(emb)

        x = torch.stack(vocab_embeds, dim=3)
        x = x.sum(dim=3)

        return x

<<<<<<< HEAD
            #print("NEFT alpha:", scaled_alpha)
=======
    def forward(
        self, inp: Tensor, key_padding_mask: Optional[Tensor] = None
    ) -> BaseTransformerForwardResult:
        # x: (batch, num_codebooks + 1, seq_len)
        seq_len = inp.size(2)
>>>>>>> 0fedc920

        # Here we want to merge the embeddings of the codebooks
        x = self.embed(inp)

        mask = self.causal_mask[None, None, :seq_len, :seq_len]  # (B, N, Q, K)
        freqs_cis = self.freqs_cis[:seq_len]

        # Not that the causal mask here follows the definition of scaled_dot_product_attention
        # That is, FALSE means masked out
        # To maintain consistency, key_padding_mask use TRUE to mask out
        if key_padding_mask is not None:
            mask = mask & key_padding_mask[:, None, None, :].logical_not()

        for layer in self.layers:
            if self.config.use_gradient_checkpointing and self.training:
                x = checkpoint(layer, x, freqs_cis, mask, use_reentrant=True)
            else:
                x = layer(x, freqs_cis, mask)

<<<<<<< HEAD
        x = self.norm(x)
        logits = self.combined_output(x)
        token_logits = logits[:, :, : self.config.vocab_size]
=======
        # We got slow_out here
        slow_out = self.norm(x)
        token_logits = self.output(slow_out)

        return BaseTransformerForwardResult(
            logits=token_logits,
            hidden_states=x,
        )

    def forward_generate(
        self, x: Tensor, input_pos: Optional[Tensor] = None
    ) -> BaseTransformerForwardResult:
        # This is used for generation, optimized for torch compile
        assert (
            self.max_seq_len != -1 and self.max_batch_size != -1
        ), "Please call setup_caches before forward_generate"

        x = self.embed(x)

        mask = self.causal_mask[
            None, None, input_pos, : self.max_seq_len
        ]  # (B, N, Q, K)
        freqs_cis = self.freqs_cis[input_pos]

        for layer in self.layers:
            x = layer(x, freqs_cis, mask, input_pos=input_pos)

        # If prefill, we only calculate the logits of last token
        if x.size(1) > 1:
            x = x[:, -1:]

        # We got slow_out here
        slow_out = self.norm(x)
        token_logits = self.output(slow_out)

        return BaseTransformerForwardResult(
            logits=token_logits,
            hidden_states=x,
        )
>>>>>>> 0fedc920


class NaiveTransformer(BaseTransformer):
    def __init__(self, config: NaiveModelArgs) -> None:
        super().__init__(config)

        self.codebook_norm = RMSNorm(config.dim, eps=config.norm_eps)
        self.codebook_output = nn.Linear(
            config.dim,
            config.codebook_size * config.num_codebooks,
            bias=False,
        )

    def decode(self, result: BaseTransformerForwardResult) -> TransformerForwardResult:
        token_logits = result.logits
        x = result.hidden_states

        # Codebook
        codebook_logits = self.codebook_output(self.codebook_norm(x))
        codebook_logits = rearrange(
            codebook_logits, "b n (c d) -> b n c d", c=self.config.num_codebooks
        )

        return TransformerForwardResult(
            token_logits=token_logits,
            codebook_logits=codebook_logits,
        )

    def forward(
        self, inp: Tensor, key_padding_mask: Optional[Tensor] = None
    ) -> TransformerForwardResult:
        result = super().forward(inp, key_padding_mask)
        return self.decode(result)

    def forward_generate(
        self, x: Tensor, input_pos: Optional[Tensor] = None
    ) -> TransformerForwardResult:
        result = super().forward_generate(x, input_pos)
        return self.decode(result)


class DualARTransformer(BaseTransformer):
    def __init__(self, config: DualARModelArgs) -> None:
        super().__init__(config)

        # Fast transformer
        self.fast_embeddings = nn.Embedding(
            config.codebook_size, config.dim, padding_idx=config.codebook_padding_idx
        )

        # The equivalent bs is so large that sdpa doesn't work
        self.fast_layers = nn.ModuleList(
            TransformerBlock(config, use_sdpa=False) for _ in range(config.n_fast_layer)
        )
        self.fast_norm = RMSNorm(config.dim, eps=config.norm_eps)
        self.fast_output = nn.Linear(
            config.dim,
            config.codebook_size,
            bias=False,
        )

    def setup_caches(
        self, max_batch_size: int, max_seq_len: int, dtype: torch.dtype = torch.bfloat16
    ):
        super().setup_caches(max_batch_size, max_seq_len, dtype)

        head_dim = self.config.dim // self.config.n_head

        # Fast transformer
        # The max seq len here is the number of codebooks
        for b in self.fast_layers:
            b.attention.kv_cache = KVCache(
                max_batch_size,
                self.config.num_codebooks,
                self.config.n_local_heads,
                head_dim,
                dtype=dtype,
            )

    def forward(
        self, inp: Tensor, key_padding_mask: Optional[Tensor] = None
    ) -> TransformerForwardResult:
        parent_result = super().forward(inp, key_padding_mask)
        token_logits = parent_result.logits
        x = parent_result.hidden_states

        # Fast transformer
        fast_seq_len = self.config.num_codebooks
        fast_mask = self.causal_mask[
            None, None, :fast_seq_len, :fast_seq_len
        ]  # (B, N, Q, K)
        fast_freqs_cis = self.freqs_cis[:fast_seq_len]

        # Drop the last token and rotate left
        codebooks = inp[:, 1:-1, 1:]
        codebooks = F.pad(codebooks, (0, 1), value=self.config.codebook_padding_idx)
        codebook_embeddings = self.fast_embeddings(codebooks)
        x = torch.cat([x[:, None], codebook_embeddings], dim=1)
        b, s = x.size(0), x.size(2)
        x = rearrange(x, "b n s d -> (b s) n d")  # flatten the batch and seq_len

        # Remove padded part
        codebooks = rearrange(codebooks, "b n s -> (b s) n")
        codebook_mask = (codebooks == self.config.codebook_padding_idx).all(dim=-1)
        x_bs, x_len = x.size(0), x.size(1)
        x = x[~codebook_mask]

        for layer in self.fast_layers:
            if self.config.use_gradient_checkpointing and self.training:
                x = checkpoint(layer, x, fast_freqs_cis, fast_mask, use_reentrant=True)
            else:
                x = layer(x, fast_freqs_cis, fast_mask)

        # unflatten the batch and num_codebooks
        fast_out = self.fast_norm(x)
        codebook_logits = self.fast_output(fast_out)

        # Re-pad the codebook_logits
        buffer = torch.zeros(
            x_bs,
            x_len,
            codebook_logits.size(-1),
            device=codebook_logits.device,
            dtype=codebook_logits.dtype,
        )
        buffer[~codebook_mask] = codebook_logits
        codebook_logits = buffer

        assert codebook_logits.shape[1] == self.config.num_codebooks
        codebook_logits = rearrange(
            codebook_logits,
            "(b s) n d -> b s n d",
            b=b,
            s=s,
            n=self.config.num_codebooks,
        )

        return TransformerForwardResult(
            token_logits=token_logits,
            codebook_logits=codebook_logits,
        )

    def forward_generate_fast(
        self, x: Tensor, input_pos: Optional[Tensor] = None
    ) -> Tensor:
        # Fast transformer
        x = x.view(1, 1, -1)

        fast_mask = self.causal_mask[
            None, None, input_pos, : self.config.num_codebooks
        ]  # (B, N, Q, K)
        fast_freqs_cis = self.freqs_cis[input_pos]

        for layer in self.fast_layers:
            x = layer(x, fast_freqs_cis, fast_mask, input_pos=input_pos)

        # unflatten the batch and num_codebooks
        fast_out = self.fast_norm(x)  # only take the last token
        codebook_logits = self.fast_output(fast_out)

        return codebook_logits



class TransformerBlock(nn.Module):
    def __init__(self, config: BaseModelArgs, use_sdpa: bool = True) -> None:
        super().__init__()
        self.attention = Attention(config, use_sdpa=use_sdpa)
        self.feed_forward = FeedForward(config)
        self.ffn_norm = RMSNorm(config.dim, config.norm_eps)
        self.attention_norm = RMSNorm(config.dim, config.norm_eps)

    def forward(
        self, x: Tensor, freqs_cis: Tensor, mask: Tensor, input_pos: Tensor = None
    ) -> Tensor:
        h = x + self.attention(self.attention_norm(x), freqs_cis, mask, input_pos)
        out = h + self.feed_forward(self.ffn_norm(h))
        return out


class Attention(nn.Module):
    def __init__(self, config: BaseModelArgs, use_sdpa: bool = True):
        super().__init__()
        assert config.dim % config.n_head == 0

        total_head_dim = (config.n_head + 2 * config.n_local_heads) * config.head_dim
        # key, query, value projections for all heads, but in a batch
        self.wqkv = nn.Linear(config.dim, total_head_dim, bias=False)
        self.wo = nn.Linear(config.dim, config.dim, bias=False)
        self.kv_cache = None

        self.dropout = config.dropout
        self.n_head = config.n_head
        self.head_dim = config.head_dim
        self.n_local_heads = config.n_local_heads
        self.dim = config.dim
        self.use_sdpa = use_sdpa
        self._register_load_state_dict_pre_hook(self.load_hook)

    def load_hook(self, state_dict, prefix, *args):
        if prefix + "wq.weight" in state_dict:
            wq = state_dict.pop(prefix + "wq.weight")
            wk = state_dict.pop(prefix + "wk.weight")
            wv = state_dict.pop(prefix + "wv.weight")
            state_dict[prefix + "wqkv.weight"] = torch.cat([wq, wk, wv])

    def forward(
        self,
        x: Tensor,
        freqs_cis: Tensor,
        mask: Tensor,
        input_pos: Optional[Tensor] = None,
    ) -> Tensor:
        bsz, seqlen, _ = x.shape

        kv_size = self.n_local_heads * self.head_dim
        q, k, v = self.wqkv(x).split([self.dim, kv_size, kv_size], dim=-1)

        q = q.view(bsz, seqlen, self.n_head, self.head_dim)
        k = k.view(bsz, seqlen, self.n_local_heads, self.head_dim)
        v = v.view(bsz, seqlen, self.n_local_heads, self.head_dim)

        q = apply_rotary_emb(q, freqs_cis)
        k = apply_rotary_emb(k, freqs_cis)

        q, k, v = map(lambda x: x.transpose(1, 2), (q, k, v))

        if self.kv_cache is not None:
            k, v = self.kv_cache.update(input_pos, k, v)

        k = k.repeat_interleave(self.n_head // self.n_local_heads, dim=1)
        v = v.repeat_interleave(self.n_head // self.n_local_heads, dim=1)

        if self.use_sdpa:
            y = F.scaled_dot_product_attention(
                q,
                k,
                v,
                attn_mask=mask,
                dropout_p=self.dropout if self.training else 0.0,
            )
        else:
            y = self.eq_scaled_dot_product_attention(
                q,
                k,
                v,
                attn_mask=mask,
                dropout_p=self.dropout if self.training else 0.0,
            )

        y = y.transpose(1, 2).contiguous().view(bsz, seqlen, self.dim)

        return self.wo(y)

    def eq_scaled_dot_product_attention(
        self,
        query,
        key,
        value,
        attn_mask=None,
        dropout_p=0.0,
    ) -> torch.Tensor:
        # This is a standard scaled dot product attention
        # It's low efficient, but it doesn't raise cuda error

        L, S = query.size(-2), key.size(-2)
        scale_factor = 1 / math.sqrt(query.size(-1))
        attn_bias = torch.zeros(1, 1, L, S, dtype=query.dtype, device=query.device)

        if attn_mask is not None:
            if attn_mask.dtype == torch.bool:
                attn_bias.masked_fill_(attn_mask.logical_not(), float("-inf"))
            else:
                attn_bias += attn_mask

        attn_weight = query @ key.transpose(-2, -1) * scale_factor
        attn_weight += attn_bias
        attn_weight = torch.softmax(attn_weight, dim=-1)
        attn_weight = torch.dropout(attn_weight, dropout_p, train=True)

        return attn_weight @ value


class FeedForward(nn.Module):
    def __init__(self, config: BaseModelArgs) -> None:
        super().__init__()
        self.w1 = nn.Linear(config.dim, config.intermediate_size, bias=False)
        self.w3 = nn.Linear(config.dim, config.intermediate_size, bias=False)
        self.w2 = nn.Linear(config.intermediate_size, config.dim, bias=False)

    def forward(self, x: Tensor) -> Tensor:
        return self.w2(F.silu(self.w1(x)) * self.w3(x))


class RMSNorm(nn.Module):
    def __init__(self, dim: int, eps: float = 1e-5):
        super().__init__()
        self.eps = eps
        self.weight = nn.Parameter(torch.ones(dim))

    def _norm(self, x):
        return x * torch.rsqrt(torch.mean(x * x, dim=-1, keepdim=True) + self.eps)

    def forward(self, x: Tensor) -> Tensor:
        output = self._norm(x.float()).type_as(x)
        return output * self.weight


def precompute_freqs_cis(seq_len: int, n_elem: int, base: int = 10000) -> Tensor:
    freqs = 1.0 / (
        base ** (torch.arange(0, n_elem, 2)[: (n_elem // 2)].float() / n_elem)
    )
    t = torch.arange(seq_len, device=freqs.device)
    freqs = torch.outer(t, freqs)
    freqs_cis = torch.polar(torch.ones_like(freqs), freqs)
    cache = torch.stack([freqs_cis.real, freqs_cis.imag], dim=-1)
    return cache.to(dtype=torch.bfloat16)


def apply_rotary_emb(x: Tensor, freqs_cis: Tensor) -> Tensor:
    xshaped = x.float().reshape(*x.shape[:-1], -1, 2)
    freqs_cis = freqs_cis.view(1, xshaped.size(1), 1, xshaped.size(3), 2)
    x_out2 = torch.stack(
        [
            xshaped[..., 0] * freqs_cis[..., 0] - xshaped[..., 1] * freqs_cis[..., 1],
            xshaped[..., 1] * freqs_cis[..., 0] + xshaped[..., 0] * freqs_cis[..., 1],
        ],
        -1,
    )

    x_out2 = x_out2.flatten(3)
    return x_out2.type_as(x)


if __name__ == "__main__":
    args = DualARModelArgs(
        max_seq_len=4096,
        vocab_size=32312,
        n_layer=12,
        n_fast_layer=4,
        n_head=12,
        dim=768,
        rope_base=10000,
        norm_eps=1e-5,
        codebook_size=128,
        num_codebooks=4,
    )

    model = DualARTransformer(args)
    model = model.cuda().bfloat16()
    print("Total params:", sum(i.numel() for i in model.parameters()) / 1024 / 1024)

    inputs = torch.randint(0, 100, (2, 5, 128)).cuda()
    key_padding_mask = torch.zeros(2, 128).bool().cuda()
    key_padding_mask[0, 2:] = True
    x1 = model(inputs, key_padding_mask=key_padding_mask)
    print(x1.token_logits.shape)
    print(x1.codebook_logits.shape)<|MERGE_RESOLUTION|>--- conflicted
+++ resolved
@@ -7,11 +7,7 @@
 from einops import rearrange
 from torch import Tensor
 from torch.nn import functional as F
-<<<<<<< HEAD
-from transformers import LlamaModel, LlamaConfig
-=======
 from torch.utils.checkpoint import checkpoint
->>>>>>> 0fedc920
 
 
 def find_multiple(n: int, k: int) -> int:
@@ -91,17 +87,6 @@
     token_logits: Tensor
     codebook_logits: Tensor
 
-<<<<<<< HEAD
-class Transformer(nn.Module):
-    def __init__(self, config: ModelArgs) -> None:
-        super().__init__()
-        self.config = config
-
-        self.tok_embeddings = nn.Embedding(32000, config.dim)
-        self.added_embeddings = nn.Embedding(config.vocab_size + config.codebook_size * config.num_in_codebooks - 32000, config.dim)
-        
-=======
-
 @dataclass
 class BaseTransformerForwardResult:
     logits: Tensor
@@ -113,26 +98,15 @@
         super().__init__()
         self.config = config
 
-        # Slow transformer
-        self.embeddings = nn.Embedding(
-            config.vocab_size + config.codebook_size * config.num_in_codebooks,
-            config.dim,
-        )
->>>>>>> 0fedc920
+        self.tok_embeddings = nn.Embedding(32000, config.dim)
+        self.added_embeddings = nn.Embedding(config.vocab_size + config.codebook_size * config.num_in_codebooks - 32000, config.dim)
+
         self.layers = nn.ModuleList(
             TransformerBlock(config, use_sdpa=True) for _ in range(config.n_layer)
         )
         self.norm = RMSNorm(config.dim, eps=config.norm_eps)
-<<<<<<< HEAD
         self.output = nn.Linear(config.dim, 32000, bias=False)
-        self.added_output = nn.Linear(config.dim, config.vocab_size + config.codebook_size * config.num_codebooks - 32000, bias=False)
-=======
-        self.output = nn.Linear(
-            config.dim,
-            config.vocab_size,
-            bias=False,
-        )
->>>>>>> 0fedc920
+        self.added_output = nn.Linear(config.dim, config.vocab_size - 32000, bias=False)
 
         self.register_buffer(
             "freqs_cis",
@@ -202,15 +176,11 @@
 
         return x
 
-<<<<<<< HEAD
-            #print("NEFT alpha:", scaled_alpha)
-=======
     def forward(
         self, inp: Tensor, key_padding_mask: Optional[Tensor] = None
     ) -> BaseTransformerForwardResult:
         # x: (batch, num_codebooks + 1, seq_len)
         seq_len = inp.size(2)
->>>>>>> 0fedc920
 
         # Here we want to merge the embeddings of the codebooks
         x = self.embed(inp)
@@ -230,14 +200,9 @@
             else:
                 x = layer(x, freqs_cis, mask)
 
-<<<<<<< HEAD
-        x = self.norm(x)
-        logits = self.combined_output(x)
-        token_logits = logits[:, :, : self.config.vocab_size]
-=======
         # We got slow_out here
         slow_out = self.norm(x)
-        token_logits = self.output(slow_out)
+        token_logits = self.combined_output(slow_out)
 
         return BaseTransformerForwardResult(
             logits=token_logits,
@@ -274,7 +239,6 @@
             logits=token_logits,
             hidden_states=x,
         )
->>>>>>> 0fedc920
 
 
 class NaiveTransformer(BaseTransformer):
