--- conflicted
+++ resolved
@@ -105,21 +105,6 @@
             **sampling_kwargs,
         )[0]
     ]
-<<<<<<< HEAD
-
-    # Disable <s> and </s> tokens for codebooks
-    if model.config.num_codebooks != 0:
-        for i in range(model.config.num_codebooks):
-            codebooks.append(
-                torch.zeros_like(sample(
-                    logits.codebook_logits[:, :, i],
-                    previous_tokens=previous_tokens[i + 1]
-                    if previous_tokens is not None
-                    else None,
-                    **sampling_kwargs,
-                )[0])
-            )
-=======
     x = x.hidden_states
 
     # Cleanup the cache
@@ -141,7 +126,6 @@
         )[0]
         x = model.fast_embeddings(a)
         codebooks.append(a)
->>>>>>> 6500de1f
 
     return torch.stack(codebooks, dim=0)
 
@@ -156,7 +140,6 @@
     x = model.forward_generate(x, input_pos)
 
     codebooks = [
-#         torch.tensor([1]).long().to(x.device)
         sample(
             x.token_logits,
             previous_tokens=None,  # Disable repetition penalty for the token codebook
@@ -164,17 +147,6 @@
         )[0]
     ]
 
-<<<<<<< HEAD
-    if model.config.num_codebooks != 0:
-        for i in range(model.config.num_codebooks):
-            codebooks.append(
-                torch.zeros_like(sample(
-                    logits.codebook_logits[:, :, i],
-                    previous_tokens=None,
-                    **sampling_kwargs,
-                )[0])
-            )
-=======
     for i in range(model.config.num_codebooks):
         codebooks.append(
             sample(
@@ -185,7 +157,6 @@
                 **sampling_kwargs,
             )[0]
         )
->>>>>>> 6500de1f
 
     return torch.stack(codebooks, dim=0)
 
@@ -325,25 +296,8 @@
 #     if speaker is not None:
 #         string = f"[SPK: {speaker}] {string}"
 
-<<<<<<< HEAD
 #     string = f"[INST] {string} [/INST]"
 
-    # Handle English less frequent words
-    # TODO: update tokenizer to handle this
-    # sub_strings = string.split(" ")
-    # new_tokens = []
-    # for i, string in enumerate(sub_strings):
-    #     tokens = tokenizer.encode(
-    #         string,
-    #         add_special_tokens=i == 0 and bos,
-    #         max_length=10**6,
-    #         truncation=False,
-    #     )
-    #     new_tokens.extend(tokens)
-
-=======
-    string = f"[INST] {string} [/INST]"
->>>>>>> 6500de1f
     new_tokens = tokenizer.encode(
         string,
         add_special_tokens=bos,
@@ -453,63 +407,34 @@
     return segments
 
 
-<<<<<<< HEAD
-# @click.command()
-# @click.option("--text", type=str, default="你说的对, 但是原神是一款由米哈游自主研发的开放世界手游.")
-# @click.option("--prompt-text", type=str, default=None)
-# @click.option(
-#     "--prompt-tokens", type=click.Path(path_type=Path, exists=True), default=None
-# )
-# @click.option("--num-samples", type=int, default=1)
-# @click.option("--max-new-tokens", type=int, default=0)
-# @click.option("--top-k", type=int, default=None)
-# @click.option("--top-p", type=float, default=0.5)
-# @click.option("--repetition-penalty", type=float, default=1.5)
-# @click.option("--temperature", type=float, default=0.7)
-# @click.option(
-#     "--checkpoint-path",
-#     type=click.Path(path_type=Path, exists=True),
-#     default="results/text2semantic_400m_finetune/step_000002000.pth",
-# )
-# @click.option("--config-name", type=str, default="text2semantic_finetune")
-# @click.option("--tokenizer", type=str, default="fishaudio/speech-lm-v1")
-# @click.option("--compile/--no-compile", default=False)
-# @click.option("--use-g2p/--no-g2p", default=True)
-# @click.option("--seed", type=int, default=42)
-# @click.option("--speaker", type=str, default=None)
-# @click.option("--order", type=str, default="zh,jp,en")
-# @click.option("--half/--no-half", default=False)
-# @click.option("--iterative-prompt/--no-iterative-prompt", default=False)
-=======
-@click.command()
-@click.option("--text", type=str, default="你说的对, 但是原神是一款由米哈游自主研发的开放世界手游.")
-@click.option("--prompt-text", type=str, default=None)
-@click.option(
-    "--prompt-tokens", type=click.Path(path_type=Path, exists=True), default=None
-)
-@click.option("--num-samples", type=int, default=1)
-@click.option("--max-new-tokens", type=int, default=0)
-@click.option("--top-k", type=int, default=None)
-@click.option("--top-p", type=float, default=0.9)
-@click.option("--repetition-penalty", type=float, default=1.2)
-@click.option("--temperature", type=float, default=0.7)
-@click.option(
-    "--checkpoint-path",
-    type=click.Path(path_type=Path, exists=True),
-    default="results/text2semantic_400m_finetune/step_000002000.pth",
-)
-@click.option("--config-name", type=str, default="dual_ar_8_codebook_small")
-@click.option("--tokenizer", type=str, default="fishaudio/speech-lm-v1")
-@click.option("--compile/--no-compile", default=False)
-@click.option("--use-g2p/--no-g2p", default=True)
-@click.option("--seed", type=int, default=42)
-@click.option("--speaker", type=str, default=None)
-@click.option("--order", type=str, default="zh,jp,en")
-@click.option("--half/--no-half", default=False)
-@click.option("--iterative-prompt/--no-iterative-prompt", default=False)
-@click.option("--max-length", type=int, default=2048)
-@click.option("--chunk-length", type=int, default=30)
->>>>>>> 6500de1f
+#@click.command()
+#@click.option("--text", type=str, default="你说的对, 但是原神是一款由米哈游自主研发的开放世界手游.")
+#@click.option("--prompt-text", type=str, default=None)
+#@click.option(
+#    "--prompt-tokens", type=click.Path(path_type=Path, exists=True), default=None
+#)
+#@click.option("--num-samples", type=int, default=1)
+#@click.option("--max-new-tokens", type=int, default=0)
+#@click.option("--top-k", type=int, default=None)
+#@click.option("--top-p", type=float, default=0.9)
+#@click.option("--repetition-penalty", type=float, default=1.2)
+#@click.option("--temperature", type=float, default=0.7)
+#@click.option(
+#    "--checkpoint-path",
+#    type=click.Path(path_type=Path, exists=True),
+#    default="results/text2semantic_400m_finetune/step_000002000.pth",
+#)
+#@click.option("--config-name", type=str, default="dual_ar_8_codebook_small")
+#@click.option("--tokenizer", type=str, default="fishaudio/speech-lm-v1")
+#@click.option("--compile/--no-compile", default=False)
+#@click.option("--use-g2p/--no-g2p", default=True)
+#@click.option("--seed", type=int, default=42)
+#@click.option("--speaker", type=str, default=None)
+#@click.option("--order", type=str, default="zh,jp,en")
+#@click.option("--half/--no-half", default=False)
+#@click.option("--iterative-prompt/--no-iterative-prompt", default=False)
+#@click.option("--max-length", type=int, default=2048)
+#@click.option("--chunk-length", type=int, default=30)
 def main(
     text: str,
     prompt_text: Optional[str],
@@ -681,13 +606,10 @@
 
         codes = torch.cat(all_codes, dim=1)
         assert (codes >= 0).all(), f"Negative code found: {codes}"
-<<<<<<< HEAD
         print(codes)
         print(global_encoded[-1][0])
         
         return codes, tokenizer.decode(global_encoded[-1][0])
-=======
->>>>>>> 6500de1f
 
 #         np.save(f"codes_{idx}.npy", codes.cpu().numpy())
 #         logger.info(f"Saved codes to codes_{idx}.npy")
