--- conflicted
+++ resolved
@@ -297,39 +297,14 @@
     speaker=None,
     num_codebooks=4,
 ):
-<<<<<<< HEAD
-    string = clean_text(string)
-=======
-    if use_g2p:
-        order = order.split(",")
-        prompt = g2p(string, order=order)
-        prompt = [
-            (f"<p:{i}>" if i not in pu_symbols and i != pad_symbol else i)
-            for _, i in prompt
-        ]
-        string = " ".join(prompt)
-    else:
-        pass
-#         string = clean_text(string)
->>>>>>> e5057591
-
-#     if speaker is not None:
-#         string = f"[SPK: {speaker}] {string}"
-
-#     string = f"[INST] {string} [/INST]"
-
-<<<<<<< HEAD
-    string = (
-        f"<|im_start|>user<|im_sep|>{string}<|im_end|><|im_start|>assistant<|im_sep|>"
-    )
+#     string = clean_text(string)
+
     if bos:
         string = f"<|begin_of_sequence|>{string}"
 
-=======
->>>>>>> e5057591
     new_tokens = tokenizer.encode(
         string,
-        add_special_tokens=False,
+        add_special_tokens=bos,
         max_length=10**6,
         truncation=False,
     )
@@ -449,7 +424,6 @@
     return segments
 
 
-<<<<<<< HEAD
 def generate_long(
     *,
     model,
@@ -473,82 +447,6 @@
 ):
     model_size = sum(p.numel() for p in model.parameters() if p.requires_grad)
     im_end_id = tokenizer.convert_tokens_to_ids("<|im_end|>")
-=======
-#@click.command()
-#@click.option("--text", type=str, default="你说的对, 但是原神是一款由米哈游自主研发的开放世界手游.")
-#@click.option("--prompt-text", type=str, default=None)
-#@click.option(
-#    "--prompt-tokens", type=click.Path(path_type=Path, exists=True), default=None
-#)
-#@click.option("--num-samples", type=int, default=1)
-#@click.option("--max-new-tokens", type=int, default=0)
-#@click.option("--top-k", type=int, default=None)
-#@click.option("--top-p", type=float, default=0.9)
-#@click.option("--repetition-penalty", type=float, default=1.2)
-#@click.option("--temperature", type=float, default=0.7)
-#@click.option(
-#    "--checkpoint-path",
-#    type=click.Path(path_type=Path, exists=True),
-#    default="results/text2semantic_400m_finetune/step_000002000.pth",
-#)
-#@click.option("--config-name", type=str, default="dual_ar_8_codebook_small")
-#@click.option("--tokenizer", type=str, default="fishaudio/speech-lm-v1")
-#@click.option("--compile/--no-compile", default=False)
-#@click.option("--use-g2p/--no-g2p", default=True)
-#@click.option("--seed", type=int, default=42)
-#@click.option("--speaker", type=str, default=None)
-#@click.option("--order", type=str, default="zh,jp,en")
-#@click.option("--half/--no-half", default=False)
-#@click.option("--iterative-prompt/--no-iterative-prompt", default=False)
-#@click.option("--max-length", type=int, default=2048)
-#@click.option("--chunk-length", type=int, default=30)
-def main(
-    text: str,
-    prompt_text: Optional[str],
-    prompt_tokens: Optional[Path],
-    num_samples: int,
-    max_new_tokens: int,
-    top_k: int,
-    top_p: int,
-    repetition_penalty: float,
-    temperature: float,
-    checkpoint_path: Path,
-    config_name: str,
-    tokenizer: str,
-    compile: bool,
-    use_g2p: bool,
-    seed: int,
-    speaker: Optional[str],
-    order: str,
-    half: bool,
-    iterative_prompt: bool,
-    max_length: int,
-    chunk_length: int,
-    mode: str,
-) -> None:
-    global MODE
-    MODE = mode
-    device = "cuda"
-
-    precision = torch.half if half else torch.bfloat16
-
-    logger.info("Loading model ...")
-    t0 = time.time()
-    model, cfg = load_model(config_name, checkpoint_path, device, precision, max_length)
-    model_size = sum(p.numel() for p in model.parameters() if p.requires_grad)
-
-    torch.cuda.synchronize()
-    logger.info(f"Time to load model: {time.time() - t0:.02f} seconds")
-
-    tokenizer = AutoTokenizer.from_pretrained(tokenizer)
-    print(tokenizer.convert_tokens_to_ids("<s:0>"))
-    prompt_tokens = (
-        torch.from_numpy(np.load(prompt_tokens)).to(device)
-        if prompt_tokens is not None
-        else None
-    )
->>>>>>> e5057591
-
     use_prompt = prompt_text is not None and prompt_tokens is not None
     encoded = []
     texts = split_text(text, chunk_length) if iterative_prompt else [text]
@@ -671,41 +569,39 @@
 
         codes = torch.cat(all_codes, dim=1)
         assert (codes >= 0).all(), f"Negative code found: {codes}"
-<<<<<<< HEAD
-
         yield codes
 
 
-@click.command()
-@click.option(
-    "--text",
-    type=str,
-    default="你说的对, 但是原神是一款由米哈游自主研发的开放世界手游.",
-)
-@click.option("--prompt-text", type=str, default=None)
-@click.option(
-    "--prompt-tokens", type=click.Path(path_type=Path, exists=True), default=None
-)
-@click.option("--num-samples", type=int, default=1)
-@click.option("--max-new-tokens", type=int, default=0)
-@click.option("--top-k", type=int, default=None)
-@click.option("--top-p", type=float, default=0.7)
-@click.option("--repetition-penalty", type=float, default=1.5)
-@click.option("--temperature", type=float, default=0.7)
-@click.option(
-    "--checkpoint-path",
-    type=click.Path(path_type=Path, exists=True),
-    default="results/text2semantic_400m_finetune/step_000002000.pth",
-)
-@click.option("--config-name", type=str, default="dual_ar_8_codebook_small")
-@click.option("--tokenizer", type=str, default="fishaudio/fish-speech-1")
-@click.option("--compile/--no-compile", default=False)
-@click.option("--seed", type=int, default=42)
-@click.option("--speaker", type=str, default=None)
-@click.option("--half/--no-half", default=False)
-@click.option("--iterative-prompt/--no-iterative-prompt", default=True)
-@click.option("--max-length", type=int, default=2048)
-@click.option("--chunk-length", type=int, default=30)
+# @click.command()
+# @click.option(
+#     "--text",
+#     type=str,
+#     default="你说的对, 但是原神是一款由米哈游自主研发的开放世界手游.",
+# )
+# @click.option("--prompt-text", type=str, default=None)
+# @click.option(
+#     "--prompt-tokens", type=click.Path(path_type=Path, exists=True), default=None
+# )
+# @click.option("--num-samples", type=int, default=1)
+# @click.option("--max-new-tokens", type=int, default=0)
+# @click.option("--top-k", type=int, default=None)
+# @click.option("--top-p", type=float, default=0.7)
+# @click.option("--repetition-penalty", type=float, default=1.5)
+# @click.option("--temperature", type=float, default=0.7)
+# @click.option(
+#     "--checkpoint-path",
+#     type=click.Path(path_type=Path, exists=True),
+#     default="results/text2semantic_400m_finetune/step_000002000.pth",
+# )
+# @click.option("--config-name", type=str, default="dual_ar_8_codebook_small")
+# @click.option("--tokenizer", type=str, default="fishaudio/fish-speech-1")
+# @click.option("--compile/--no-compile", default=False)
+# @click.option("--seed", type=int, default=42)
+# @click.option("--speaker", type=str, default=None)
+# @click.option("--half/--no-half", default=False)
+# @click.option("--iterative-prompt/--no-iterative-prompt", default=True)
+# @click.option("--max-length", type=int, default=2048)
+# @click.option("--chunk-length", type=int, default=30)
 def main(
     text: str,
     prompt_text: Optional[str],
@@ -771,18 +667,10 @@
     )
 
     for idx, codes in enumerate(generator):
-        np.save(f"codes_{idx}.npy", codes.cpu().numpy())
-        logger.info(f"Saved codes to codes_{idx}.npy")
-=======
-        print(codes)
-        print(global_encoded[-1][0])
-        
-        return codes, tokenizer.decode(global_encoded[-1][0])
-
 #         np.save(f"codes_{idx}.npy", codes.cpu().numpy())
 #         logger.info(f"Saved codes to codes_{idx}.npy")
         
->>>>>>> e5057591
+        return codes, tokenizer.decode(global_encoded[-1][0])
 
 
 if __name__ == "__main__":
